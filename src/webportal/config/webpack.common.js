--- conflicted
+++ resolved
@@ -30,11 +30,7 @@
 
 const title = 'Platform for AI';
 const version = require('../package.json').version;
-<<<<<<< HEAD
-const TACHYONS_DIR = path.resolve(__dirname, '../src/app/job/job-view/fabric');
-=======
 const FABRIC_DIR = path.resolve(__dirname, '../src/app/job/job-view/fabric');
->>>>>>> 3644ced5
 
 
 const htmlMinifierOptions = {
@@ -57,11 +53,7 @@
     changePassword: './src/app/user/change-password/change-password.component.js',
     dashboard: './src/app/dashboard/dashboard.component.js',
     submit: './src/app/job/job-submit/job-submit.component.js',
-<<<<<<< HEAD
     jobList: ['babel-polyfill', './src/app/job/job-view/fabric/job-list.jsx'],
-=======
-    jobList: './src/app/job/job-view/job-view.component.js',
->>>>>>> 3644ced5
     jobDetail: ['babel-polyfill', './src/app/job/job-view/fabric/job-detail.jsx'],
     virtualClusters: './src/app/vc/vc.component.js',
     services: './src/app/cluster-view/services/services.component.js',
@@ -95,16 +87,10 @@
         use: {
           loader: 'babel-loader',
           options: {
-<<<<<<< HEAD
-            presets: ['@babel/preset-react', '@babel/preset-env']
-          }
-        }
-=======
             plugins: ['lodash'],
             presets: ['@babel/preset-react', '@babel/preset-env'],
           },
         },
->>>>>>> 3644ced5
       },
       {
         test: /\.txt$/,
@@ -155,9 +141,6 @@
       },
       {
         test: /\.(css|scss)$/,
-<<<<<<< HEAD
-        exclude: TACHYONS_DIR,
-=======
         include: FABRIC_DIR,
         use: ExtractTextPlugin.extract({
           fallback: 'style-loader',
@@ -180,7 +163,6 @@
       {
         test: /\.(css|scss)$/,
         exclude: FABRIC_DIR,
->>>>>>> 3644ced5
         use: ExtractTextPlugin.extract({
           fallback: 'style-loader',
           use: [
@@ -335,18 +317,6 @@
       template: './src/app/layout/layout.component.ejs',
       minify: htmlMinifierOptions,
       cache: true,
-<<<<<<< HEAD
-=======
-      chunks: ['layout', 'jobList']
-    }),
-    new HtmlWebpackPlugin({
-      title: title,
-      version: version,
-      filename: 'job-detail.html',
-      template: './src/app/layout/layout.component.ejs',
-      minify: htmlMinifierOptions,
-      cache: true,
->>>>>>> 3644ced5
       chunks: ['layout', 'jobDetail']
     }),
     new HtmlWebpackPlugin({
