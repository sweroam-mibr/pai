--- conflicted
+++ resolved
@@ -32,11 +32,8 @@
     "openpaidbsdk": "file:../sdk",
     "p-queue": "^6.6.1",
     "statuses": "^2.0.0",
-<<<<<<< HEAD
     "v8-profiler-node8": "^6.3.0",
-=======
     "uuid": "^8.3.2",
->>>>>>> cd8db77c
     "winston": "2"
   },
   "_moduleAliases": {
