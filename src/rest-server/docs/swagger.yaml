openapi: 3.0.1
info:
  title: OpenPAI RESTful API
  description: >
    Open Platform for AI RESTful API docs.
    Version 2.0.1: add more examples and fix typos
    Version 2.0.2: update job detail and job attempt schema
    Version 2.0.3: update parameters description of get storage list, update storage example and add get job config example
    Version 2.0.4: add default field in get storage list
    Version 2.0.5: add more parameters to job list; add submissionTime
    Version 2.1.0: add add/delete tag api; add tags field in get job detail and get job list; add tags filter in get job list
    Version 2.1.1: add get event api
<<<<<<< HEAD
    Version 2.1.2: add user request api
=======
    Version 2.2.0: add get task status api; add jobAttempId filter to job status api and extend job detail schema
>>>>>>> b8c57add
  license:
    name: MIT License
    url: "https://github.com/microsoft/pai/blob/master/LICENSE"
  version: 2.2.0
externalDocs:
  description: Find out more about OpenPAI
  url: "https://github.com/microsoft/pai"
tags:
  - name: api
    description: API information
  - name: token
    description: API endpoint for token
  - name: authn
    description: Authentication
  - name: user
    description: API endpoint for user
  - name: group
    description: API endpoint for group
  - name: virtual cluster
    description: API endpoint for virtual cluster
  - name: job
    description: API endpoint for job
  - name: storage
    description: API endpoint for storage
  - name: job history
    description: API endpoint for job history
  - name: kubernetes
    description: API endpoint for kubernetes info
  - name: requests
    description: API endpoint for submit user request
paths:
  /api/v2/info:
    get:
      tags:
        - api
      summary: Get OpenPAI cluster info.
      description: Get OpenPAI cluster info.
      operationId: getClusterInfo
      responses:
        "200":
          description: Succeeded
          content:
            application/json:
              schema:
                type: object
                properties:
                  name:
                    type: string
                    description: PAI RESTfulAPI
                  version:
                    type: string
                    description: cluster version in v0.X.0 format
                  launcherType:
                    type: string
                    enum:
                      - yarn
                      - k8s
                  authnMethod:
                    type: string
                    enum:
                      - basic
                      - OIDC
                required:
                  - name
                  - version
                  - launcherType
                  - authnMethod
              example:
                name: "PAI RESTful API"
                version: "v1.0.1"
                launcherType: "k8s"
                authnMethod: "basic"
  /api/v2/tokens:
    get:
      tags:
        - token
      summary: Get your currently signed tokens.
      description: Get your currently signed tokens.
      operationId: getTokens
      security:
        - bearerAuth: []
      responses:
        "200":
          description: Succeeded
          content:
            application/json:
              schema:
                type: object
                properties:
                  tokens:
                    type: array
                    items:
                      type: string
                    description: JWT string list
                required:
                  - tokens
              example:
                tokens:
                  - "JWT Token Example"
        "401":
          $ref: "#/components/responses/UnauthorizedUserError"
  "/api/v2/tokens/{token}":
    delete:
      tags:
        - token
      summary: Revoke a token.
      description: Revoke a token.
      operationId: deleteToken
      security:
        - bearerAuth: []
      parameters:
        - $ref: "#/components/parameters/token"
      responses:
        "200":
          description: Succeeded
          content:
            application/json:
              schema:
                $ref: "#/components/schemas/Response"
              example:
                message: revoke successfully
        "401":
          $ref: "#/components/responses/UnauthorizedUserError"
        "403":
          $ref: "#/components/responses/ForbiddenUserError"
  /api/v2/tokens/application:
    post:
      tags:
        - token
      summary: Create an application access token in the system.
      description: >
        Application access token can only be used for job related operations.
        Application access token has no expiration time and can be revoked
        manually.
      operationId: createApplicationToken
      security:
        - bearerAuth: []
      responses:
        "200":
          description: Succeeded
          content:
            application/json:
              schema:
                type: object
                properties:
                  token:
                    type: string
                    description: your access token
                  application:
                    type: boolean
                    description: "true"
              example:
                token: "JWT Token Example"
                application: true
        "401":
          $ref: "#/components/responses/UnauthorizedUserError"
  /api/v2/authn/oidc/login:
    get:
      tags:
        - authn
      summary: User login with Azure AD.
      description: After call this API in web browser, restserver will redirect your page to Azure AD for authentication. Only be used in webportal.
      operationId: oidcLogin
      responses:
        "302":
          description: Redirect
  /api/v2/authn/oidc/logout:
    get:
      tags:
        - authn
      summary: User logout from Azure AD.
      description: After call this API in web browser, restserver will redirect your page to Azure AD for logout.
      operationId: oidcLogout
      responses:
        "302":
          description: Redirect
  /api/v2/authn/basic/login:
    post:
      tags:
        - authn
      summary: Get an access token using username and password.
      description: >-
        Authenticated and get an access token in the system (basic
        authentication mode only).
      operationId: basicLogin
      requestBody:
        description: Basic authentication.
        content:
          application/x-www-form-urlencoded:
            schema:
              type: object
              properties:
                username:
                  type: string
                  description: your username
                password:
                  type: string
                  description: your password
                expiration:
                  type: integer
                  description: expiration time in seconds
              required:
                - username
                - password
        required: true
      responses:
        "200":
          description: Succeeded
          content:
            application/json:
              schema:
                type: object
                properties:
                  token:
                    type: string
                    description: your access token
                  user:
                    type: string
                    description: username
                  admin:
                    type: boolean
                    description: true if user is admin
                required:
                  - token
                  - user
                  - admin
              example:
                token: "JWT Token Example"
                user: "user"
                admin: true
        "400":
          description: NoUserError or IncorrectPasswordError
          content:
            application/json:
              schema:
                $ref: "#/components/schemas/Response"
        "404":
          $ref: "#/components/responses/NoUserError"
  /api/v2/authn/basic/logout:
    delete:
      tags:
        - authn
      summary: Logout and revoke the token
      description: Logout and revoke the token
      operationId: basicLogout
      security:
        - bearerAuth: []
      responses:
        "200":
          description: Succeeded
          content:
            application/json:
              schema:
                $ref: "#/components/schemas/Response"
              example:
                message: Logout successfully
        "401":
          $ref: "#/components/responses/UnauthorizedUserError"
        "403":
          $ref: "#/components/responses/ForbiddenUserError"
  /api/v2/users:
    post:
      tags:
        - user
      summary: Create a user in the system.
      description: "Create a user in the system by admin, basic authentication mode only."
      operationId: createUser
      security:
        - bearerAuth: []
      requestBody:
        description: User account
        content:
          application/json:
            schema:
              type: object
              properties:
                username:
                  type: string
                  description: 'username in [\w.-]+ format'
                password:
                  type: string
                  description: password at least 6 characters
                admin:
                  type: boolean
                email:
                  type: string
                  description: email address or empty string
                virtualCluster:
                  type: array
                  items:
                    type: string
                  description: vc list
                extension:
                  type: object
              required:
                - username
                - password
        required: true
      responses:
        "201":
          description: Succeeded
          content:
            application/json:
              schema:
                $ref: "#/components/schemas/Response"
              example:
                message: User is created successfully
        "401":
          $ref: "#/components/responses/UnauthorizedUserError"
        "403":
          $ref: "#/components/responses/ForbiddenUserError"
        "409":
          $ref: "#/components/responses/ConflictUserError"
        "500":
          $ref: "#/components/responses/UnknownError"
    get:
      tags:
        - user
      summary: Get all users in the system.
      description: "Get all users in the system by admin."
      operationId: getAllUser
      security:
        - bearerAuth: []
      responses:
        "200":
          description: Succeeded
          content:
            application/json:
              schema:
                description: Array with all users in the system.
                type: array
                items:
                  $ref: "#/components/schemas/UserInfo"
              example:
                - username: username
                  admin: true
                  virtualCluster: []
                  storageConfig: []
                  email: "email@test.com"
                  extension: {}
        "500":
          $ref: "#/components/responses/UnknownError"
    put:
      tags:
        - user
      summary: Update a user in the system.
      description: >-
        Update a user in the system.
        Admin only.
      operationId: updateUser
      security:
        - bearerAuth: []
      requestBody:
        description: Update a user
        content:
          application/json:
            schema:
              type: object
              properties:
                data:
                  type: object
                  required:
                    - username
                  properties:
                    username:
                      type: string
                      description: user name
                    email:
                      type: string
                      description: >-
                        Email address.
                        Only be allowed in basic mode.
                        When patch is false, it's required.
                        When patch is true, it's optional.
                    virtualCluster:
                      type: array
                      description: >-
                        Array of the virtual cluster.
                        Only be allowed in basic mode.
                        When patch is false, it's required.
                        When patch is true, it's optional.
                      items:
                        type: string
                        description: virtual cluster name.
                    admin:
                      type: boolean
                      description: >-
                        Set the user as admin or not.
                        Only be allowed in basic mode.
                        When patch is false, it's required.
                        When patch is true, it's optional.
                    password:
                      type: string
                      description: >-
                        Password.
                        Only be allowed in basic mode.
                        When patch is false, it's required.
                        When patch is true, it's optional.
                    extension:
                      type: object
                      description: >-
                        Extension fields.
                        Be allowed in both oidc and basic mode.
                        When patch is false, it's required.
                        When patch is true, it's optional.
                patch:
                  type: boolean
                  default: false
      responses:
        "201":
          description: Succeeded
          content:
            application/json:
              schema:
                $ref: "#/components/schemas/Response"
              example:
                message: "update group {username} successfully."
        "401":
          $ref: "#/components/responses/UnauthorizedUserError"
        "403":
          $ref: "#/components/responses/ForbiddenUserError"
        "404":
          $ref: "#/components/responses/NoUserError"
        "500":
          $ref: "#/components/responses/UnknownError"
  /api/v2/users/me:
    put:
      tags:
        - user
      summary: Update user's own profile.
      description: >-
        Update user's own profile in the system.
        Only allowed in basic mode
      operationId: updateUserSelf
      security:
        - bearerAuth: []
      requestBody:
        description: Update user's own profile
        content:
          application/json:
            schema:
              type: object
              properties:
                data:
                  type: object
                  required:
                    - username
                  properties:
                    username:
                      type: string
                      description: user name
                    email:
                      type: string
                      description: >-
                        Email address.
                        When patch is false, it's required.
                        When patch is true, it's optional.
                    newPassword:
                      type: string
                      description: >-
                        New password.
                        When patch is false, it's required.
                        When patch is true, it's optional.
                    oldPassword:
                      type: string
                      description: >-
                        Old password.
                        When newPassword exists, it's required.
                        When newPassword doesn't exists, it's useless.
                patch:
                  type: boolean
                  default: false
      responses:
        "201":
          description: Succeeded
          content:
            application/json:
              schema:
                $ref: "#/components/schemas/Response"
              example:
                message: "update group {username} successfully."
        "401":
          $ref: "#/components/responses/UnauthorizedUserError"
        "403":
          $ref: "#/components/responses/ForbiddenUserError"
        "404":
          $ref: "#/components/responses/NoUserError"
        "500":
          $ref: "#/components/responses/UnknownError"
  "/api/v2/users/{user}":
    parameters:
      - $ref: "#/components/parameters/user"
    get:
      tags:
        - user
      summary: Get a user's data.
      description: >-
        Get a user's data.
        Only allowed in basic mode
      operationId: getUser
      security:
        - bearerAuth: []
      responses:
        "200":
          description: Succeeded
          content:
            application/json:
              schema:
                $ref: "#/components/schemas/UserInfo"
              example:
                username: username
                admin: true
                virtualCluster: []
                storageConfig: []
                email: "email@test.com"
                extension: {}
        "401":
          $ref: "#/components/responses/UnauthorizedUserError"
        "404":
          $ref: "#/components/responses/NoUserError"
        "500":
          $ref: "#/components/responses/UnknownError"
    delete:
      tags:
        - user
      summary: Remove a user in the system.
      description: >-
        Basic mode only.
        Admin only.
        Remove a user in the system.
      operationId: deleteUser
      security:
        - bearerAuth: []
      responses:
        "200":
          description: Succeeded
          content:
            application/json:
              schema:
                $ref: "#/components/schemas/Response"
              example:
                message: user is removed successfully
        "401":
          $ref: "#/components/responses/UnauthorizedUserError"
        "403":
          $ref: "#/components/responses/ForbiddenUserError"
        "404":
          $ref: "#/components/responses/NoUserError"
        "500":
          $ref: "#/components/responses/UnknownError"
  "/api/v2/users/{user}/group/":
    parameters:
      - $ref: "#/components/parameters/user"
    put:
      tags:
        - user
      summary: Add a group for user.
      description: >-
        Admin only.
        Basic mode only.
        Add a group to a user's grouplist.
      operationId: updateUserGroup
      security:
        - bearerAuth: []
      requestBody:
        description: Add a group to user's grouplist
        content:
          application/json:
            schema:
              type: object
              properties:
                groupname:
                  type: string
                  default: the group will be added into the user's grouplist.
      responses:
        "201":
          description: Succeeded
          content:
            application/json:
              schema:
                $ref: "#/components/schemas/Response"
              example:
                message: "User {username} is added into group {groupname}"
        "401":
          $ref: "#/components/responses/UnauthorizedUserError"
        "403":
          $ref: "#/components/responses/ForbiddenUserError"
        "404":
          $ref: "#/components/responses/NoUserError"
        "500":
          $ref: "#/components/responses/UnknownError"
    delete:
      tags:
        - user
      summary: Remove a group from user's grouplist.
      description: >-
        Admin only.
        Basic mode only.
        Remove a group from user's grouplist.
      operationId: deleteUserGroup
      security:
        - bearerAuth: []
      requestBody:
        description: Remove a group from the user's grouplist.
        content:
          application/json:
            schema:
              type: object
              properties:
                groupname:
                  type: string
                  description: the group will be removed from the user's grouplist.
      responses:
        "201":
          description: Succeeded
          content:
            application/json:
              schema:
                $ref: "#/components/schemas/Response"
              example:
                message: "User {username} is removed from group {groupname}"
        "401":
          $ref: "#/components/responses/UnauthorizedUserError"
        "403":
          $ref: "#/components/responses/ForbiddenUserError"
        "404":
          $ref: "#/components/responses/NoUserError"
        "500":
          $ref: "#/components/responses/UnknownError"
  "/api/v2/users/{user}/grouplist/":
    parameters:
      - $ref: "#/components/parameters/user"
    put:
      tags:
        - user
      summary: Replace user's grouplist
      description: >-
        Admin only.
        Basic mode only.
        Update a user's grouplist.
      operationId: updateUserGrouplist
      security:
        - bearerAuth: []
      requestBody:
        description: Add a group to user's grouplist
        content:
          application/json:
            schema:
              type: object
              properties:
                grouplist:
                  description: grouplist
                  type: array
                  items:
                    type: string
      responses:
        "201":
          description: Succeeded
          content:
            application/json:
              schema:
                $ref: "#/components/schemas/Response"
              example:
                message: "update user grouplist successfully."
        "401":
          $ref: "#/components/responses/UnauthorizedUserError"
        "403":
          $ref: "#/components/responses/ForbiddenUserError"
        "404":
          $ref: "#/components/responses/NoUserError"
        "500":
          $ref: "#/components/responses/UnknownError"
  /api/v2/groups:
    get:
      tags:
        - group
      summary: Get all group objects in the system.
      description: Get all group objects in the system.
      operationId: getAllGroup
      security:
        - bearerAuth: []
      responses:
        "200":
          description: Succeeded
          content:
            application/json:
              schema:
                description: Array with all groups in the system.
                type: array
                items:
                  type: object
                  properties:
                    groupname:
                      type: string
                      description: group name
                    description:
                      type: string
                      description: description for the group
                    externalName:
                      type: string
                      description: the external group name binding with the group in OpenPAI
                    extension:
                      type: object
              example:
                - groupname: groupName
                  description: description
                  externalName: externalName
                  extension: {}
        "500":
          $ref: "#/components/responses/UnknownError"
    post:
      tags:
        - group
      summary: Create a group in the system.
      description: >-
        Create a group in the system.
        Admin only.
      operationId: createGroup
      security:
        - bearerAuth: []
      requestBody:
        description: Create a group
        content:
          application/json:
            schema:
              type: object
              properties:
                groupname:
                  type: string
                  description: group name
                description:
                  type: string
                  description: description for the group
                externalName:
                  type: string
                  description: the external group name binding with the group in OpenPAI
                extension:
                  type: object
              required:
                - groupname
        required: true
      responses:
        "201":
          description: Succeeded
          content:
            application/json:
              schema:
                $ref: "#/components/schemas/Response"
              example:
                message: group is created successfully
        "401":
          $ref: "#/components/responses/UnauthorizedUserError"
        "403":
          $ref: "#/components/responses/ForbiddenUserError"
        "500":
          $ref: "#/components/responses/UnknownError"
    put:
      tags:
        - group
      summary: Update a group in the system.
      description: >-
        Update a group in the system.
        Admin only.
      operationId: updateGroup
      security:
        - bearerAuth: []
      requestBody:
        description: Update a group
        content:
          application/json:
            schema:
              type: object
              properties:
                data:
                  type: object
                  required:
                    - groupname
                  properties:
                    groupname:
                      type: string
                      description: group name
                    description:
                      type: string
                      description: description for the group
                    externalName:
                      type: string
                      description: the external group name binding with the group in OpenPAI
                    extension:
                      type: object
                patch:
                  type: boolean
                  default: false
        required: true
      responses:
        "201":
          description: Succeeded
          content:
            application/json:
              schema:
                $ref: "#/components/schemas/Response"
              example:
                message: "update group {groupname} successfully."
        "401":
          $ref: "#/components/responses/UnauthorizedUserError"
        "403":
          $ref: "#/components/responses/ForbiddenUserError"
        "404":
          $ref: "#/components/responses/NoGroupError"
        "500":
          $ref: "#/components/responses/UnknownError"
  "/api/v2/groups/{group}":
    parameters:
      - $ref: "#/components/parameters/group"
    get:
      tags:
        - group
      summary: Get a group in the system.
      description: >-
        Get a group in the system.
      operationId: getGroup
      security:
        - bearerAuth: []
      responses:
        "200":
          description: Succeeded
          content:
            application/json:
              schema:
                type: object
                properties:
                  groupname:
                    type: string
                    description: group name
                  description:
                    type: string
                    description: description for the group
                  externalName:
                    type: string
                    description: the external group name binding with the group in OpenPAI
                  extension:
                    type: object
                required:
                  - groupname
                  - description
                  - externalName
                  - extension
              example:
                groupname: groupName
                description: description
                externalName: externalName
                extension: {}
        "401":
          $ref: "#/components/responses/UnauthorizedUserError"
        "404":
          $ref: "#/components/responses/NoGroupError"
        "500":
          $ref: "#/components/responses/UnknownError"
    delete:
      tags:
        - group
      summary: Delete a group in the system.
      description: >-
        Delete a group in the system.
        Admin only.
      operationId: deleteGroup
      security:
        - bearerAuth: []
      responses:
        "201":
          description: Succeeded
          content:
            application/json:
              schema:
                $ref: "#/components/schemas/Response"
              example:
                message: group is removed successfully
        "401":
          $ref: "#/components/responses/UnauthorizedUserError"
        "403":
          $ref: "#/components/responses/ForbiddenUserError"
        "500":
          $ref: "#/components/responses/UnknownError"
  "/api/v2/groups/{group}/userlist":
    parameters:
      - $ref: "#/components/parameters/group"
    get:
      tags:
        - group
      summary: Get the user array of a group in the system.
      description: Get the user array of a group in the system.
      operationId: getGroupMembers
      responses:
        "200":
          description: Succeeded
          content:
            application/json:
              schema:
                description: Array with all users in the group.
                type: array
                items:
                  type: object
                  properties:
                    username:
                      type: string
                      description: user name
                    clusterAdmin:
                      type: boolean
                      description: Cluster admin or not.
              example:
                - username: username
                  clusterAdmin: false
        "401":
          $ref: "#/components/responses/UnauthorizedUserError"
        "500":
          $ref: "#/components/responses/UnknownError"
  /api/v2/virtual-clusters:
    get:
      tags:
        - virtual cluster
      summary: Get the list of virtual clusters.
      description: Get the list of virtual clusters.
      operationId: listVirtualClusters
      security:
        - bearerAuth: []
      responses:
        "200":
          description: Succeeded
          content:
            application/json:
              schema:
                type: object
                additionalProperties:
                  $ref: "#/components/schemas/VirtualCluster"
        "500":
          $ref: "#/components/responses/UnknownError"
  "/api/v2/virtual-clusters/{vc}":
    get:
      tags:
        - virtual cluster
      summary: Get virtual cluster status in the system.
      description: Get virtual cluster status in the system.
      operationId: getVirtualCluster
      security:
        - bearerAuth: []
      parameters:
        - $ref: "#/components/parameters/vc"
      responses:
        "200":
          description: Succeeded
          content:
            application/json:
              schema:
                $ref: "#/components/schemas/VirtualCluster"
              example:
                capacity: 70
                usedCapacity: 30
                dedicated: false
                resourcesUsed:
                  cpu: 1
                  memory: 1024
                  gpu: 1
                  vCores: 1
                  GPUs: 1
                resourcesGuaranteed:
                  cpu: 2
                  memory: 2048
                  gpu: 2
                  vCores: 2
                  GPUs: 2
                resourcesTotal:
                  cpu: 2
                  memory: 2048
                  gpu: 2
                  vCores: 2
                  GPUs: 2
                maxCapacity: 70
        "404":
          $ref: "#/components/responses/NoVirtualClusterError"
        "500":
          $ref: "#/components/responses/UnknownError"
  /api/v2/storages:
    get:
      tags:
        - storage
      summary: Get storage list (persistent volume claims) for current user.
      description: Get storage list for which current user has permissions.
      operationId: getStorages
      security:
        - bearerAuth: []
      parameters:
        - name: default
          in: query
          description: If true, return default storages only.
          schema:
            type: boolean
      responses:
        "200":
          description: Succeeded
          content:
            application/json:
              schema:
                $ref: "#/components/schemas/StorageSummary"
              example:
                storages:
                  - name: name
                    share: true
                    volumeName: volumeName
                    default: true
        "500":
          $ref: "#/components/responses/UnknownError"
  "/api/v2/storages/{storage}":
    get:
      tags:
        - storage
      summary: Get storage (persistent volume claim) for the given name.
      description: Get storage for the given name.
      operationId: getStorage
      security:
        - bearerAuth: []
      parameters:
        - $ref: "#/components/parameters/storage"
      responses:
        "200":
          description: Succeeded
          content:
            application/json:
              schema:
                $ref: "#/components/schemas/StorageDetail"
              example:
                name: nfs-storage-name
                share: true
                volumeName: nfs-volume-name
                default: true
                type: nfs
                data:
                  server: <ip-address>
                  path: "/data"
        "403":
          description: ForbiddenUserError
          content:
            application/json:
              schema:
                $ref: "#/components/schemas/Response"
              examples:
                ForbiddenUserError:
                  value:
                    code: ForbiddenUserError
                    message: "User {user} is not allowed to access {storage}."
        "404":
          $ref: "#/components/responses/NoStorageError"
        "500":
          $ref: "#/components/responses/UnknownError"
  /api/v2/jobs:
    post:
      tags:
        - job
      summary: Submit a job in the system.
      description: Submit a job in the system.
      operationId: createJob
      security:
        - bearerAuth: []
      requestBody:
        description: Job protocol
        content:
          text/yaml:
            schema:
              $ref: "#/components/schemas/JobProtocol"
        required: true
      responses:
        "202":
          description: Succeeded
          content:
            application/json:
              schema:
                $ref: "#/components/schemas/Response"
              example:
                message: "update job {job} successfully"
        "400":
          $ref: "#/components/responses/NoVirtualClusterError"
        "403":
          $ref: "#/components/responses/ForbiddenUserError"
        "409":
          $ref: "#/components/responses/ConflictJobError"
        "500":
          $ref: "#/components/responses/UnknownError"
    get:
      tags:
        - job
      summary: Get the list of jobs.
      description: Get the list of jobs.
      operationId: listJobs
      security:
        - bearerAuth: []
      parameters:
        - name: username
          in: query
          description: filter jobs with username
          schema:
            type: string
        - name: vc
          in: query
          description: filter jobs with virtual cluster name
          schema:
            type: string
        - name: state
          in: query
          description: filter jobs with state
          schema:
            type: string
        - name: keyword
          in: query
          description: filter jobs with keyword, we search keyword in user name, job name, and virtual cluster name
          schema:
            type: string
        - name: tagsContain
          in: query
          description: filter jobs with tags. When multiple tags are specified, every job selected should have at least one of these tags
          schema:
            type: string
        - name: tagsNotContain
          in: query
          description: filter jobs with tags. When multiple tags are specified, every job selected should have none of these tags
          schema:
            type: string
        - name: offset
          in: query
          description: list job offset
          schema:
            type: number
        - name: limit
          in: query
          description: list job limit. It has a default number 5000, and its max number is 50000.
          schema:
            type: number
        - name: order
          in: query
          description: 'order of job list. It follows the format <field>,<ASC|DESC>, default value is "submissionTime,DESC". Available fields include: jobName, submissionTime, username, vc, retries, totalTaskNumber, totalGpuNumber, state'
          schema:
            type: string
        - name: withTotalCount
          in: query
          description: 'if withTotalCount is "true", the result will contain a "totalCount" and a "data" field, instead of a job list.'
          schema:
            type: string
      responses:
        "200":
          description: Succeeded
          content:
            application/json:
              schema:
                oneOf:
                  - $ref: "#/components/schemas/JobSummary"
                  - $ref: "#/components/schemas/JobSummaryWithTotalCount"
              example:
                - protocolVersion: "2"
                  name: job name
                  username: user name
                  state: SUCCEEDED
                  subState: Completed
                  executionType: STOP
                  tags: ["abnormal", "low_gpu_utilization"]
                  retries: 0
                  submissionTime: 0
                  createdTime: 0
                  launchedTime: 0
                  completedTime: 0
                  appExitCode: 0
                  virtualCluster: unknown
        "500":
          $ref: "#/components/responses/UnknownError"
  "/api/v2/jobs/{user}~{job}":
    get:
      tags:
        - job
      summary: Get job status with the last attempt.
      description: Get job status with the last attempt.
      operationId: getJob
      security:
        - bearerAuth: []
      parameters:
        - $ref: "#/components/parameters/user"
        - $ref: "#/components/parameters/job"
      responses:
        "200":
          description: Succeeded
          content:
            application/json:
              schema:
                $ref: "#/components/schemas/JobDetail"
              example:
                name: job name
                tags: ["abnormal", "low_gpu_utilization"]
                jobStatus:
                  username: user name
                  state: SUCCEEDED
                  subState: Completed
                  executionType: STOP
                  retries: 0
                  submissionTime: 0
                  createdTime: 0
                  launchedTime: 0
                  completedTime: 0
                  attemptId: 0
                  attemptState: SUCCEEDED,
                  appId: id
                  appCreatedTime: 0
                  appLaunchedTime: 0
                  appCompletedTime: 0
                  appExitCode: 0
                  virtualCluster: unknown
                taskRoles:
                  taskrole:
                    taskRoleStatus:
                      name: task role name
                    taskStatuses:
                      - taskIndex: 0
                        taskUid: 421
                        taskState: SUCCEEDED
                        attemptId: 0
                        attemptState: SUCCEEDED
        "404":
          $ref: "#/components/responses/NoJobError"
        "500":
          $ref: "#/components/responses/UnknownError"
  "/api/v2/jobs/{user}~{job}/attempts/{jobAttemptId}":
    get:
      tags:
        - job
      summary: Get job status with specific job attempt.
      description: Get job status with specific job attempt.
      operationId: getJob
      security:
        - bearerAuth: []
      parameters:
        - $ref: "#/components/parameters/user"
        - $ref: "#/components/parameters/job"
        - $ref: "#/components/parameters/jobAttemptId"
      responses:
        "200":
          description: Succeeded
          content:
            application/json:
              schema:
                $ref: "#/components/schemas/JobDetail"
              example:
                name: job name
                tags: ["abnormal", "low_gpu_utilization"]
                jobStatus:
                  username: user name
                  state: SUCCEEDED
                  subState: Completed
                  executionType: STOP
                  retries: 0
                  submissionTime: 0
                  createdTime: 0
                  launchedTIme: 0
                  completedTime: 0
                  attemptId: 0
                  attemptState: SUCCEEDED,
                  appId: id
                  appCreatedTime: 0
                  appLaunchedTime: 0
                  appCompletedTime: 0
                  appExitCode: 0
                  virtualCluster: unknown
                taskRoles:
                  taskrole:
                    taskRoleStatus:
                      name: task role name
                    taskStatuses:
                      - taskIndex: 0
                        taskUid: 421
                        taskState: SUCCEEDED
                        attemptId: 0
                        attemptState: SUCCEEDED
        "404":
          $ref: "#/components/responses/NoJobError"
        "500":
          $ref: "#/components/responses/UnknownError"
  "/api/v2/jobs/{user}~{job}/config":
    get:
      tags:
        - job
      summary: Get job configuration.
      description: This API always returns job config in v2 format (text/yaml). Old job config in v1 format will be converted automatically.
      operationId: getJobConfig
      security:
        - bearerAuth: []
      parameters:
        - $ref: "#/components/parameters/user"
        - $ref: "#/components/parameters/job"
      responses:
        "200":
          description: Succeeded
          content:
            text/yaml:
              schema:
                $ref: "#/components/schemas/JobProtocol"
              example:
                protocolVersion: 2
                name: jobconfig
                type: job
                version: "1.0"
                prerequisites:
                  - name: image
                    type: dockerimage
                    uri: uri
                taskRoles:
                  taskRole:
                    instances: 1
                    dockerImage: image
                    resourcePerInstance:
                      cpu: 1
                      memoryMB: 1024
                      gpu: 1
                    commands:
                      - commands
        "404":
          description: NoJobError or NoJobConfigError
          content:
            application/json:
              schema:
                $ref: "#/components/schemas/Response"
              examples:
                NoJobError:
                  $ref: "#/components/responses/NoJobError/content/application~1json/examples/NoJobError"
                NoJobConfigError:
                  $ref: "#/components/responses/NoJobConfigError/content/application~1json/examples/NoJobConfigError"
        "500":
          $ref: "#/components/responses/UnknownError"
  "/api/v2/jobs/{user}~{job}/executionType":
    put:
      tags:
        - job
      summary: Start or stop a job.
      description: Start or stop a job.
      operationId: updateJobExecutionType
      security:
        - bearerAuth: []
      parameters:
        - $ref: "#/components/parameters/user"
        - $ref: "#/components/parameters/job"
      requestBody:
        description: Execution type
        content:
          application/json:
            schema:
              type: object
              properties:
                value:
                  type: string
                  enum:
                    - START
                    - STOP
                  description: execution type
              required:
                - value
        required: true
      responses:
        "202":
          description: Succeeded
          content:
            application/json:
              schema:
                $ref: "#/components/schemas/Response"
              example:
                message: execute job {job} successfully
        "404":
          $ref: "#/components/responses/NoJobError"
        "500":
          $ref: "#/components/responses/UnknownError"
  "/api/v2/jobs/{user}~{job}/tag":
    put:
      tags:
        - job
      summary: Add a tag to a job.
      description: Add a tag to a job.
      operationId: addTag
      security:
        - bearerAuth: []
      parameters:
        - $ref: "#/components/parameters/user"
        - $ref: "#/components/parameters/job"
      requestBody:
        content:
          application/json:
            schema:
              type: object
              properties:
                value:
                  type: string
                  description: tag
              required:
                - value
        required: true
      responses:
        "200":
          description: Succeeded
          content:
            application/json:
              schema:
                $ref: "#/components/schemas/Response"
              example:
                message: "Add tag {tag} for job {job} successfully."
        "404":
          $ref: "#/components/responses/NoJobError"
        "500":
          $ref: "#/components/responses/UnknownError"
    delete:
      tags:
        - job
      summary: Delete a tag from a job.
      description: Delete a tag from a job.
      operationId: deleteTag
      security:
        - bearerAuth: []
      parameters:
        - $ref: "#/components/parameters/user"
        - $ref: "#/components/parameters/job"
      requestBody:
        content:
          application/json:
            schema:
              type: object
              properties:
                value:
                  type: string
                  description: tag
              required:
                - value
        required: true
      responses:
        "200":
          description: Succeeded
          content:
            application/json:
              schema:
                $ref: "#/components/schemas/Response"
              example:
                message: "Delete tag {tag} from job {job} successfully."
        "404":
          description: NoJobError or NoTagError
          content:
            application/json:
              schema:
                $ref: "#/components/schemas/Response"
              examples:
                NoJobError:
                  $ref: "#/components/responses/NoJobError/content/application~1json/examples/NoJobError"
                NoTagError:
                  $ref: "#/components/responses/NoTagError/content/application~1json/examples/NoTagError"
        "500":
          $ref: "#/components/responses/UnknownError"
  "/api/v2/jobs/{user}~{job}/events":
    get:
      tags:
        - job
      summary: Get events of a job.
      description: Get events of a job. The events are sorted by "lastTimestamp,DESC".
      operationId: getEvents
      security:
        - bearerAuth: []
      parameters:
        - name: type
          in: query
          description: filter events with type. Could be "Warning" or "Normal".
          schema:
            type: string
      responses:
        "200":
          description: Succeeded
          content:
            application/json:
              schema:
                $ref: "#/components/schemas/JobEventsWithTotalCount"
              example:
                totalCount: 1
                data:
                - uid: "b8a87b12-29de-4702-818a-442d5a97623e"
                  frameworkName: "399af21acb5befd015d4c45f6c7c1eb9"
                  podUid: "94920b63-f4d6-4c63-b72b-b926b8bc1334"
                  taskroleName: "taskrole"
                  taskName: "399af21acb5befd015d4c45f6c7c1eb9-taskrole-11"
                  taskIndex: 11
                  type: "Warning"
                  reason: "FailedScheduling"
                  message: "0/17 nodes are available: 1 Insufficient memory, 1 node(s) didn't match node selector, 1 node(s) were unschedulable, 14 Insufficient cpu, 16 Insufficient nvidia.com/gpu."
                  firstTimestamp: "2020-09-29T09:46:42.000Z"
                  lastTimestamp: "2020-09-29T09:55:53.000Z"
                  count: 9
                  sourceComponent: "default-scheduler"
                  sourceHost: null
        "404":
          $ref: "#/components/responses/NoJobError"
        "500":
          $ref: "#/components/responses/UnknownError"
  "/api/v2/jobs/{user}~{job}/job-attempts/healthz":
    get:
      deprecated: true
      tags:
        - job history
      summary: Check if job attempts is healthy.
      description: Check if job attempts is healthy.
      operationId: getJobAttemptsHealthz
      security:
        - bearerAuth: []
      parameters:
        - $ref: "#/components/parameters/user"
        - $ref: "#/components/parameters/job"
      responses:
        "200":
          description: OK
        "501":
          description: Not healthy
  "/api/v2/jobs/{user}~{job}/job-attempts":
    get:
      deprecated: true
      tags:
        - job history
      summary: Get all attempts of a job.
      description: Get all attempts of a job.
      operationId: getJobAttempts
      security:
        - bearerAuth: []
      parameters:
        - $ref: "#/components/parameters/user"
        - $ref: "#/components/parameters/job"
      responses:
        "200":
          description: Succeeded
          content:
            application/json:
              schema:
                type: array
                items:
                  $ref: "#/components/schemas/JobAttempt"
                description: job attempts
              example:
                - jobName: jobName
                  frameworkName: frameworkName
                  uid: uid
                  userName: userName
                  state: SUCCEEDED
                  originState: Completed
                  attemptIndex: 0
                  jobStartedTime: 0
                  attemptStartedTime: 0
                  attemptCompletedTime: 0
                  exitCode: 0
                  exitPhrase: Succeeded
                  exitType: Succeeded
                  exitDiagnostics:
                    diagnosticsSummary: Pod succeeded
                    runtime:
                    launcher: Pod succeeded
                  appExitTriggerMessage: "All Tasks are completed"
                  appExitTriggerTaskRoleName: taskrole
                  appExitTriggerTaskIndex: 0
                  appExitSpec:
                    code: 0
                    phrase: Succeeded
                    issuer: USER_CONTAINER
                    causer: USER_CONTAINER
                    type: USER_SUCCESS
                    stage: COMPLETING
                    behavior: UNKNOWN
                    reaction: NEVER_RETRY
                    repro:
                      - User program exits with exitcode 0
                  appExitDiagnostics: Pod succeeded
                  appExitMessages:
                    container:
                    runtime:
                    launcher: Pod succeeded
                  totalGpuNumber: 1
                  totalTaskNumber: 1
                  totalTaskRoleNumber: 1
                  taskRoles:
                    taskrole:
                      taskRoleStatus:
                        name: taskrole
                      taskStatuses:
                        - taskIndex: 0
                          taskState: SUCCEEDED
                          containerId: <container id>
                          containerIp: <container ip>
                          containerExitCode: 0
                  isLatest: true
        "404":
          $ref: "#/components/responses/NoJobError"
        "501":
          $ref: "#/components/responses/UnknownError"
  "/api/v2/jobs/{user}~{job}/job-attempts/{attemptIndex}":
    get:
      deprecated: true
      tags:
        - job history
      summary: Get a specific attempt by attempt index.
      description: Get a specific attempt by attempt index.
      operationId: getJobAttempt
      security:
        - bearerAuth: []
      parameters:
        - $ref: "#/components/parameters/user"
        - $ref: "#/components/parameters/job"
        - $ref: "#/components/parameters/attemptIndex"
      responses:
        "200":
          description: Succeeded
          content:
            application/json:
              schema:
                $ref: "#/components/schemas/JobAttempt"
              example:
                jobName: jobName
                frameworkName: frameworkName
                uid: uid
                userName: userName
                state: SUCCEEDED
                originState: Completed
                attemptIndex: 0
                jobStartedTime: 0
                attemptStartedTime: 0
                attemptCompletedTime: 0
                exitCode: 0
                exitPhrase: Succeeded
                exitType: Succeeded
                exitDiagnostics:
                  diagnosticsSummary: Pod succeeded
                  runtime:
                  launcher: Pod succeeded
                appExitTriggerMessage: "All Tasks are completed"
                appExitTriggerTaskRoleName: taskrole
                appExitTriggerTaskIndex: 0
                appExitSpec:
                  code: 0
                  phrase: Succeeded
                  issuer: USER_CONTAINER
                  causer: USER_CONTAINER
                  type: USER_SUCCESS
                  stage: COMPLETING
                  behavior: UNKNOWN
                  reaction: NEVER_RETRY
                  repro:
                    - User program exits with exitcode 0
                appExitDiagnostics: Pod succeeded
                appExitMessages:
                  container:
                  runtime:
                  launcher: Pod succeeded
                totalGpuNumber: 1
                totalTaskNumber: 1
                totalTaskRoleNumber: 1
                taskRoles:
                  taskrole:
                    taskRoleStatus:
                      name: taskrole
                    taskStatuses:
                      - taskIndex: 0
                        taskState: SUCCEEDED
                        containerId: <container id>
                        containerIp: <container ip>
                        containerExitCode: 0
                isLatest: true
        "404":
          $ref: "#/components/responses/NoJobError"
        "501":
          $ref: "#/components/responses/UnknownError"
  "/api/v2/jobs/{user}~{job}/attempts/{jobAttemptId}/taskRoles/{taskRoleName}/taskIndex/{taskIndex}/attempts":
    get:
      tags:
        - job
      summary: Get task status.
      description: Get task status.
      operationId: getTask
      security:
        - bearerAuth: [] 
      parameters:
      - $ref: "#/components/parameters/user"
      - $ref: "#/components/parameters/job"
      - $ref: "#/components/parameters/jobAttemptId"
      - $ref: "#/components/parameters/taskRoleName"
      - $ref: "#/components/parameters/taskIndex"
      responses:
        "200":
          description: Succeeded
          content:
            application/json:
              schema:
                $ref: "#/components/schemas/TaskStatus"
              example:
                taskIndex: 0
                taskUid: e0235258-0c4b-11eb-b396-96ba8c8049b4
                taskState: STOPPED
                retries: 1
                accountableRetries: 1
                createdTime: 1602480558000
                launchedTime: 1602480559000
                completedTime: 1602480603000
                username: test_user
                jobName: task_retry_histry_test
                jobAttemptId: 0
                taskRoleName: taskrole
                attempts:
                  - attemptId: 0
                    attemptState: FAILED
                    currentAttemptCreatedTime: 1602480558000
                    currentAttemptLaunchedTime: 1602480558000
                    currentAttemptCompletedTime: 1602480570000
                    containerId: a9f9f1f2-5e43-4423-88c3-022433b8cd7c
                    containerIp: 10.151.40.34
                    containerNodeName: node16
                    containerPorts:
                      ssh: 37508
                      http: 24661
                    containerGpus: null
                    containerLog: http://10.151.40.34:9103/log-manager/tail/admin/9893b6e0f9f5997f4a82f23bef39bf32/taskrole/a9f9f1f2-5e43-4423-88c3-022433b8cd7c/
                    containerExitCode: -220
                    containerExitSpec:
                      code: -220
                      phrase: FrameworkAttemptCompletion
                      issuer: PAI_FC
                      causer: USER_STOP
                      type: USER_STOP
                      stage: UNKNOWN
                      behavior: PERMANENT
                      reaction: NEVER_RETRY
                      reason: Stop to complete current job attempt
                      repro:
                        - Stop a job with long running container
                    containerExitDiagnostics: Stop to complete current FrameworkAttempt
                  - attemptId: 1
                    attemptState: FAILED
                    currentAttemptCreatedTime: 1602480591000
                    currentAttemptLaunchedTime: 1602480591000
                    currentAttemptCompletedTime: 1602480603000
                    containerId: a9f9f1f2-5e43-4423-88c3-022433b8cd7c
                    containerIp: 10.151.40.34
                    containerNodeName: node16
                    containerPorts:
                      ssh: 37508
                      http: 24661
                    containerGpus: null
                    containerLog: http://10.151.40.34:9103/log-manager/tail/admin/9893b6e0f9f5997f4a82f23bef39bf32/taskrole/a9f9f1f2-5e43-4423-88c3-022433b8cd7c/
                    containerExitCode: -220
                    containerExitSpec:
                      code: -220
                      phrase: FrameworkAttemptCompletion
                      issuer: PAI_FC
                      causer: USER_STOP
                      type: USER_STOP
                      stage: UNKNOWN
                      behavior: PERMANENT
                      reaction: NEVER_RETRY
                      reason: Stop to complete current job attempt
                      repro:
                        - Stop a job with long running container
                    containerExitDiagnostics: Stop to complete current FrameworkAttempt
        "404":
          $ref: "#/components/responses/NoTaskError"
        "500":
          $ref: "#/components/responses/UnknownError"
  /api/v2/kubernetes/nodes:
    get:
      tags:
        - kubernetes
      summary: Get kubernetes node list.
      description: Get kubernetes node list. Need administrator permission.
      operationId: getK8sNodes
      security:
        - bearerAuth: []
      responses:
        "200":
          description: Succeeded
          content:
            application/json:
              example:
                - Please refer to Kubernetes API doc
                - >-
                  https://kubernetes.io/docs/reference/generated/kubernetes-api/v1.17/#list-node-v1-core
        "401":
          $ref: "#/components/responses/UnauthorizedUserError"
        "403":
          $ref: "#/components/responses/ForbiddenUserError"
  /api/v2/kubernetes/pods:
    get:
      tags:
        - kubernetes
      summary: Get kubernetes pod list.
      description: Get kubernetes pod list. Need administrator permission.
      operationId: getK8sPods
      parameters:
        - name: namespace
          in: query
          description: filter pods with namespace
          schema:
            type: string
      security:
        - bearerAuth: []
      responses:
        "200":
          description: Succeeded
          content:
            application/json:
              example:
                - Please refer to Kubernetes API doc
                - >-
                  https://kubernetes.io/docs/reference/generated/kubernetes-api/v1.17/#list-all-namespaces-pod-v1-core
        "401":
          $ref: "#/components/responses/UnauthorizedUserError"
        "403":
          $ref: "#/components/responses/ForbiddenUserError"
  /api/v2/requests/user:
    post:
      tags:
        - requests
      summary: Create a user request
      description: Create a user request, it's the API for user sign up (without token check)
      operationId: createGuestUserRequest
      requestBody:
        description: User request
        content:
          application/json:
            schema:
              type: object
              properties:
                type:
                  type: string
                  description: The type of request, should be one of [vc, user, storage]
                message:
                  type: string
                  description: Description or other message for the request
                user:
                  type: object
                  description: The request user account
                  properties:
                    username:
                      type: string
                      description: 'username in [\w.-]+ format'
                    email:
                      type: string
                      description: user's email, optional
                    password:
                      type: string
                      description: user's password, basic mode only, optional
                  required:
                    - username
              required:
                - type
                - user
        required: true
      responses:
        "201":
          description: Succeeded
          content:
            application/json:
              schema:
                $ref: "#/components/schemas/Response"
              example:
                message: Create request {requestId} successfully.
  /api/v2/requests/{requestType}:
    get:
      tags:
        - requests
      summary: List user requests
      description: List user request
      operationId: listUserRequest
      security:
        - bearerAuth: []
      parameters:
        - $ref: "#/components/parameters/requestType"
      responses:
        "200":
          description: Succeeded
          content:
            application/json:
              schema:
                $ref: "#/components/schemas/Response"
              example:
                requests: []
    post:
      tags:
        - requests
      summary: Create a user request
      description: Create a user request, need token when the requestType is not `user`.
      operationId: createUserRequest
      security:
        - bearerAuth: []
      parameters:
        - $ref: "#/components/parameters/requestType"
      requestBody:
        description: User request
        content:
          application/json:
            schema:
              oneOf:
                - $ref: '#/components/schemas/UserRequestsTypeVc'
                - $ref: '#/components/schemas/UserRequestsTypeStorage'
        required: true
      responses:
        "201":
          description: Succeeded
          content:
            application/json:
              schema:
                $ref: "#/components/schemas/Response"
              example:
                message: Create request {requestId} successfully.
  /api/v2/requests/{requestType}/{requestId}:
    put:
      tags:
        - requests
      summary: Update a user request
      description: Update a user request, admin only.
      operationId: updateUserRequest
      security:
        - bearerAuth: []
      parameters:
        - $ref: "#/components/parameters/requestType"
        - $ref: "#/components/parameters/requestId"
      requestBody:
        description: User request
        content:
          application/json:
            schema:
              oneOf:
                - $ref: '#/components/schemas/UserRequestsTypeVc'
                - $ref: '#/components/schemas/UserRequestsTypeStorage'
        required: true
      responses:
        "201":
          description: Succeeded
          content:
            application/json:
              schema:
                $ref: "#/components/schemas/Response"
              example:
                message: Update request {requestId} successfully.
    delete:
      tags:
        - requests
      summary: Delete a user request
      description: Delete a user request, admin only.
      operationId: deleteUserRequest
      security:
        - bearerAuth: []
      parameters:
        - $ref: "#/components/parameters/requestType"
        - $ref: "#/components/parameters/requestId"
      responses:
        "201":
          description: Succeeded
          content:
            application/json:
              schema:
                $ref: "#/components/schemas/Response"
              example:
                message: Delete request ${requestId} successfully.
components:
  parameters:
    token:
      name: token
      in: path
      description: token
      required: true
      schema:
        type: string
      example: test-token
    user:
      name: user
      in: path
      description: user name
      required: true
      schema:
        type: string
      example: test-user
    group:
      name: group
      in: path
      description: group name
      required: true
      schema:
        type: string
      example: test-group
    vc:
      name: vc
      in: path
      description: virtual cluster name
      required: true
      schema:
        type: string
      example: test-vc
    job:
      name: job
      in: path
      description: job name
      required: true
      schema:
        type: string
    framework:
      name: framework
      in: path
      description: "framework name defined by {user}~{job}"
      required: true
      schema:
        type: string
    storage:
      name: storage
      in: path
      description: storage name
      required: true
      schema:
        type: string
    attemptIndex:
      name: attemptIndex
      in: path
      description: attempt index
      required: true
      schema:
        type: string
<<<<<<< HEAD
    requestType:
      name: requestType
      in: path
      description: request type
      required: true
      schema:
        type: string
    requestId:
      name: requestId
      in: path
      description: request id
      required: true
      schema:
=======
    jobAttemptId:
      name: jobAttemptId
      in: path
      description: job attempt id
      required: true
      schema:
        type: string
    taskRoleName:
      name: taskRoleName
      in: path
      description: task role name
      required: true
      schema: 
        type: string
    taskIndex:
      name: taskIndex
      in: path
      description: task index
      required: true
      schema: 
>>>>>>> b8c57add
        type: string
  schemas:
    Response:
      type: object
      properties:
        code:
          type: string
          enum:
            - BadConfigurationError
            - ConflictJobError
            - ConflictUserError
            - ConflictVcError
            - ForbiddenUserError
            - ForbiddenKeyError
            - IncorrectPasswordError
            - InvalidParametersError
            - NoApiError
            - NoJobError
            - NoJobConfigError
            - NoJobSshInfoError
            - NoUserError
            - NoGroupError
            - NoVirtualClusterError
            - ReadOnlyJobError
            - RemoveAdminError
            - ReadOnlyVcError
            - RemoveRunningVcError
            - UnauthorizedUserError
            - NoEnoughQuotaError
            - NotImplementedError
            - UnknownError
        message:
          type: string
      required:
        - message
    JobProtocol:
      $ref: "https://raw.githubusercontent.com/microsoft/openpai-protocol/master/schemas/v2/schema.yaml#/components/schemas/JobProtocol"
    JobSummaryWithTotalCount:
      type: object
      properties:
        totalCount:
          type: number
          description: total count of jobs with given filters
        data:
          $ref: "#/components/schemas/JobSummary"
      required:
        - totalCount
        - data
    JobEventsWithTotalCount:
      type: object
      properties:
        totalCount:
          type: number
          description: total count of events with given filters
        data:
          $ref: "#/components/schemas/JobEvents"
      required:
        - totalCount
        - data
    JobEvents:
      type: array
      description: job event list
      items:
        type: object
        properties:
          uid:
            type: string
            description: event uid
          frameworkName:
            type: string
            description: related framework name
          podUid:
            type: string
            description: pod uid of the event
          taskroleName:
            type: string
            description: taskrole name of the event
          taskName:
            type: string
            description: task name of the event
          taskIndex:
            type: integer
            description: task index of the event
          type:
            type: string
            description: type of the event
            enum:
              - Normal
              - Warning
          reason:
            type: string
            description: event reason
          message:
            type: string
            description: event message
          firstTimestamp:
            type: string
            description: firstTimestamp of the event
          lastTimestamp:
            type: string
            description: lastTimestamp of the event
          count:
            type: integer
            description: event count between firstTimestamp and lastTimestamp
          sourceComponent:
            type: string
            description: source component of the event
          sourceHost:
            type: string
            nullable: true
            description: source host of the event
        required:
          - uid
          - frameworkName
          - podUid
          - taskroleName
          - taskName
          - taskIndex
          - type
          - reason
          - message
          - firstTimestamp
          - lastTimestamp
          - count
          - sourceComponent
          - sourceHost
    JobSummary:
      type: array
      description: job summary list
      items:
        type: object
        properties:
          name:
            type: string
            description: job name
          username:
            type: string
            description: user name or "unknown"
          state:
            type: string
            description: general job state
            enum:
              - WAITING
              - RUNNING
              - STOPPING
              - STOPPED
              - SUCCEEDED
              - FAILED
              - UNKNOWN
          subState:
            type: string
            description: job state in framework controller
            enum:
              - AttemptCreationPending
              - AttemptCreationRequested
              - AttemptPreparing
              - AttemptRunning
              - AttemptDeletionPending
              - AttemptDeletionRequested
              - AttemptDeleting
              - AttemptCompleted
              - Completed
          executionType:
            type: string
            description: start or stop
            enum:
              - START
              - STOP
          tags:
            type: array
            description: tags
            items:
              type: string
          retries:
            type: integer
            description: job retried times
          retryDetails:
            type: object
            properties:
              user:
                type: integer
              platform:
                type: integer
              resource:
                type: integer
          retryDelayTime:
            type: integer
            nullable: true
            description: retry delay time
          submissionTime:
            type: integer
            description: job submitted time, in number of milliseconds since the Unix Epoch.
          createdTime:
            type: integer
            nullable: true
            description: job created time, in number of milliseconds since the Unix Epoch.
          launchedTime:
            type: integer
            nullable: true
            description: job launched time, in number of milliseconds since the Unix Epoch.
          completedTime:
            type: integer
            nullable: true
            description: job completed time, in number of milliseconds since the Unix Epoch.
          appExitCode:
            type: integer
            nullable: true
            description: job exit code
          virtualCluster:
            type: string
            description: virtual cluster to which the job submitted, or "unknown"
          totalGpuNumber:
            type: integer
            description: total gpu number used in the job
          totalTaskNumber:
            type: integer
            description: total task number used in the job
          totalTaskRoleNumber:
            type: integer
            description: total task role number used in the job
          debugId:
            type: string
            description: md5 hash name for the job in framework controller, used for debug purpose
        required:
          - name
          - username
          - virtualCluster
          - state
          - subState
          - executionType
          - retries
          - createdTime
          - completedTime
          - appExitCode
    JobDetail:
      type: object
      description: job details
      properties:
        name:
          type: string
          description: job name
        tags:
          type: array
          description: tags
          items:
            type: string
        jobStatus:
          type: object
          description: job status
          properties:
            username:
              type: string
              description: user name or "unknown"
            state:
              type: string
              description: general job state
              enum:
                - WAITING
                - RUNNING
                - STOPPING
                - STOPPED
                - SUCCEEDED
                - FAILED
                - UNKNOWN
            subState:
              type: string
              description: job state in framework controller
              enum:
                - AttemptCreationPending
                - AttemptCreationRequested
                - AttemptPreparing
                - AttemptRunning
                - AttemptDeletionPending
                - AttemptDeletionRequested
                - AttemptDeleting
                - AttemptCompleted
                - Completed
            executionType:
              type: string
              description: start or stop
              enum:
                - START
                - STOP
            retries:
              type: integer
              description: job retried times
            retryDetails:
              type: object
              properties:
                user:
                  type: integer
                platform:
                  type: integer
                resource:
                  type: integer
            retryDelayTime:
              type: integer
              nullable: true
              description: retry delay time
            submissionTime:
              type: integer
              description: >-
                job submitted time, in number of milliseconds since the Unix
                Epoch.
            createdTime:
              type: integer
              nullable: true
              description: >-
                job created time, in number of milliseconds since the Unix
            launchedTime:
              type: integer
              nullable: true
              description: >-
                job launched time, in number of milliseconds since the Unix
                Epoch.
            completedTime:
              type: integer
              nullable: true
              description: >-
                job completed time, in number of milliseconds since the Unix
                Epoch.
            attemptId:
              type: integer
            attemptState:
              type: string
            appId:
              type: string
              description: unique id for the job
            appCreatedTime:
              type: integer
              nullable: true
              description: >-
                job created time for last attempt, in number of milliseconds
                since the Unix Epoch.
            appLaunchedTime:
              type: integer
              nullable: true
              description: >-
                job launched time for last attempt, in number of milliseconds
                since the Unix Epoch.
            appCompletedTime:
              type: integer
              nullable: true
              description: >
                job completed time for last attempt, in number of milliseconds
                since the Unix Epoch. 
                To get durations for last attempt:
                  wholeDuration = completedTime - createdTime;
                  runningDuration = appCompletedTime - appLaunchedTime;
                  waitingDuration = wholeDuration - runningDuration.
                To get durations for all attempts:
                  runningDuration = sum(appCompletedTime - appLaunchedTime) for all attempts.
            appExitCode:
              type: integer
              nullable: true
              description: job exit code
            appExitSpec:
              type: object
              nullable: true
              description: job exit spec
              properties:
                code:
                  type: integer
                phrase:
                  type: string
                issuer:
                  type: string
                causer:
                  type: string
                type:
                  type: string
                stage:
                  type: string
                behavior:
                  type: string
                reaction:
                  type: string
                reason:
                  type: string
                repro:
                  type: array
                  items:
                    type: string
                solution:
                  type: array
                  items:
                    type: string
            appExitDiagnostics:
              type: string
              nullable: true
              description: job exit diagnostics
            appExitMessages:
              type: object
              nullable: true
              properties:
                container:
                  type: string
                  nullable: true
                runtime:
                  type: string
                  nullable: true
                launcher:
                  type: string
                  nullable: true
            appExitTriggerMessage:
              type: string
              nullable: true
              description: job completion message
            appExitTriggerTaskRoleName:
              type: string
              nullable: true
              description: task role name which triggered job completion
            appExitTriggerTaskIndex:
              type: integer
              nullable: true
              description: task index which triggered job completion
            appExitType:
              type: string
              nullable: true
              description: job completion type
            virtualCluster:
              type: string
              description: virtual cluster to which the job submitted, or "unknown"
          required:
            - username
            - virtualCluster
            - state
            - subState
            - executionType
            - retries
            - createdTime
            - completedTime
            - appCreatedTime
            - appLaunchedTime
            - appCompletedTime
            - appExitCode
        taskRoles:
          type: object
          additionalProperties:
            type: object
            description: task role status
            properties:
              taskRoleStatus:
                type: object
                properties:
                  name:
                    type: string
                    description: task role name
                required:
                  - name
              taskStatuses:
                type: array
                description: task statuses in the task role
                items:
                  type: object
                  properties:
                    taskIndex:
                      type: integer
                      description: task index
                    taskUid:
                      type: integer
                    taskState:
                      type: string
                      description: task state
                      enum:
                        - WAITING
                        - RUNNING
                        - STOPPING
                        - STOPPED
                        - SUCCEEDED
                        - FAILED
                        - UNKNOWN
                    containerId:
                      type: string
                      nullable: true
                      description: uid of the task container
                    containerIp:
                      type: string
                      nullable: true
                      description: ip of the task container
                    containerNodeName:
                      type: string
                      nullable: true
                      description: node name of task container
                    containerPorts:
                      type: object
                      description: ports of the task container
                    containerGpus:
                      type: string
                      nullable: true
                      description: gpu of the task container
                    containerLog:
                      type: string
                      description: log url of the task container
                    containerExitCode:
                      type: integer
                      nullable: true
                      description: exit code the task container
                    containerExitSpec:
                      type: object
                      nullable: true
                      description: container exit spec
                      properties:
                        code:
                          type: integer
                        phrase:
                          type: string
                        issuer:
                          type: string
                        causer:
                          type: string
                        type:
                          type: string
                        stage:
                          type: string
                        behavior:
                          type: string
                        reaction:
                          type: string
                        reason:
                          type: string
                        repro:
                          type: array
                          items:
                            type: string
                        solution:
                          type: array
                          items:
                            type: string
                    containerExitDiagnostics:
                      type: string
                      nullable: true
                      description: container exit diagnostics
                    retries:
                      type: integer
                    accountableRetries:
                      type: integer
                    createdTime:
                      type: integer
                      nullable: true
                      description: >-
                        task created time, in number of milliseconds since the Unix
                        Epoch.
                    launchedTime:
                      type: integer
                      nullable: true
                      description: >-
                        task launched time, in number of milliseconds since the Unix
                        Epoch.
                    completedTime:
                      type: integer
                      nullable: true
                      description: >-
                        task completion time, in number of milliseconds since the Unix
                        Epoch.
                    attemptId:
                      type: integer
                    attemptState:
                      type: string
                    currentAttemptCreatedTime:
                      type: integer
                      nullable: true
                      description: >-
                        the current attempt created time, in number of milliseconds since the Unix
                        Epoch.
                    currentAttemptLaunchedTime:
                      type: integer
                      nullable: true
                      description: >-
                        the current attempt launched time, in number of milliseconds since the Unix
                        Epoch.
                    currentAttemptCompletedTime:
                      type: integer
                      nullable: true
                      description: >-
                        the current attempt completion time, in number of milliseconds since the Unix
                        Epoch.
                    hived:
                      type: object
                      nullable: true
            required:
              - taskRoleStatus
              - taskStatuses
        debugId:
          type: string
          description: md5 hash name for the job in framework controller, used for debug purpose
      required:
        - name
        - jobStatus
        - taskRoles
    VirtualCluster:
      type: object
      properties:
        capacity:
          type: number
          description: capacity percentage this virtual cluster can use of entire cluster
        usedCapacity:
          type: number
          description: used capacity percentage this virtual cluster can use of entire cluster
        maxCapacity:
          type: number
          description: max capacity percentage this virtual cluster can use of entire cluster
        dedicated:
          type: boolean
          description: dedicated virtual cluster or not
        resourcesUsed:
          type: object
          description: used resources
          properties:
            cpu:
              type: integer
              description: used cpu number
            vCores:
              type: integer
              description: same as cpu
            memory:
              type: integer
              description: used memory in MB
            gpu:
              type: integer
              description: used gpu number
            GPUs:
              type: integer
              description: same as gpu
        resourcesGuaranteed:
          type: object
          description: guaranteed resources, including used and free
          properties:
            cpu:
              type: integer
              description: guaranteed cpu number
            vCores:
              type: integer
              description: same as cpu
            memory:
              type: integer
              description: guaranteed memory in MB
            gpu:
              type: integer
              description: guaranteed gpu number
            GPUs:
              type: integer
              description: same as gpu
        resourcesTotal:
          type: object
          description: total resources, including guaranteed and bad
          properties:
            cpu:
              type: integer
              description: total cpu number
            vCores:
              type: integer
              description: same as cpu
            memory:
              type: integer
              description: total memory in MB
            gpu:
              type: integer
              description: total gpu number
            GPUs:
              type: integer
              description: same as gpu
      required:
        - capacity
        - usedCapacity
        - maxCapacity
        - resourcesUsed
        - resourcesGuaranteed
        - resourcesTotal
    StorageSummary:
      type: object
      description: summary of configured PV storage
      properties:
        storages:
          type: array
          items:
            type: object
            description: summary of each storage
            properties:
              name:
                type: string
              share:
                type: boolean
              volumeName:
                type: string
              default:
                type: boolean
            required:
              - name
              - share
              - volumeName
              - default
      required:
        - storages
    StorageDetail:
      type: object
      description: detail of configured PV storage
      properties:
        name:
          type: string
        share:
          type: boolean
        volumeName:
          type: string
        type:
          type: string
          enum:
            - nfs
            - samba
            - azureFile
            - azureBlob
            - other
            - unknown
        data:
          anyOf:
            - type: object
              description: nfs type
              properties:
                server:
                  type: string
                path:
                  type: string
              required:
                - server
                - path
            - type: object
              description: samba type
              properties:
                address:
                  type: string
                username:
                  type: string
                password:
                  type: string
              required:
                - address
            - type: object
              description: azureFile type
              properties:
                shareName:
                  type: string
                accountName:
                  type: string
                accountKey:
                  type: string
              required:
                - shareName
            - type: object
              description: azureBlob type
              properties:
                containerName:
                  type: string
                accountName:
                  type: string
                accountKey:
                  type: string
                accountSASToken:
                  type: string
              required:
                - containerName
            - type: object
              description: other/unknown type
              properties: {}
        readOnly:
          type: boolean
        secretName:
          type: string
        mountOptions:
          type: array
          items:
            type: string
      required:
        - name
        - share
        - volumeName
        - type
        - data
    JobAttempt:
      type: object
      description: job attempt
      properties:
        jobName:
          type: string
        frameworkName:
          type: string
        uid:
          type: string
        userName:
          type: string
        state:
          type: string
        originState:
          type: string
          nullable: true
        attemptIndex:
          type: integer
          nullable: true
        jobStartedTime:
          type: integer
          nullable: true
        attemptStartedTime:
          type: integer
          nullable: true
        attemptCompletedTime:
          type: integer
          nullable: true
        exitCode:
          type: integer
          nullable: true
        exitPhrase:
          type: string
          nullable: true
        exitType:
          type: string
          nullable: true
        exitDiagnostics:
          type: object
          nullable: true
          properties:
            diagnosticsSummary:
              type: string
            runtime:
              type: object
              nullable: true
              properties:
                exitCode:
                  type: integer
                  nullable: true
                originUserExitCode:
                  type: integer
                  nullable: true
                errorLogs:
                  type: object
                  nullable: true
                  properties:
                    user:
                      type: string
                    platform:
                      type: string
                name:
                  type: string
            launcher:
              type: string
        appExitTriggerMessage:
          type: string
          nullable: true
        appExitTriggerTaskRoleName:
          type: string
          nullable: true
        appExitTriggerTaskIndex:
          type: integer
          nullable: true
        appExitSpec:
          type: object
          nullable: true
          properties:
            code:
              type: integer
            phrase:
              type: string
            issuer:
              type: string
            causer:
              type: string
            type:
              type: string
            stage:
              type: string
            behavior:
              type: string
            reaction:
              type: string
            reason:
              type: string
            repro:
              type: array
              items:
                type: string
            solution:
              type: array
              items:
                type: string
        appExitDiagnostics:
          type: string
          nullable: true
        appExitMessages:
          type: object
          nullable: true
          properties:
            container:
              type: string
              nullable: true
            runtime:
              type: object
              nullable: true
              properties:
                exitCode:
                  type: integer
                  nullable: true
                originUserExitCode:
                  type: integer
                  nullable: true
                errorLogs:
                  type: object
                  nullable: true
                  properties:
                    user:
                      type: string
                    platform:
                      type: string
                name:
                  type: string
            launcher:
              type: string
              nullable: true
        totalGpuNumber:
          type: integer
        totalTasknumber:
          type: integer
        totalTaskRoleNumber:
          type: integer
        taskRoles:
          type: object
          properties:
            taskrole:
              type: object
              properties:
                taskRoleStatus:
                  type: object
                  properties:
                    name:
                      type: string
                  required:
                    - name
                taskStatuses:
                  type: array
                  items:
                    type: object
                    properties:
                      taskIndex:
                        type: integer
                      taskState:
                        type: string
                        enum:
                          - WAITING
                          - RUNNING
                          - STOPPING
                          - STOPPED
                          - SUCCEEDED
                          - FAILED
                          - UNKNOWN
                      containerId:
                        type: string
                        nullable: true
                      containerIp:
                        type: string
                      containerGpus:
                        type: string
                        nullable: true
                      containerLog:
                        type: string
                      containerExitCode:
                        type: integer
                        nullable: true
              required:
                - taskRoleStatus
                - taskStatuses
        isLatest:
          type: boolean
    TaskStatus:
      type: object
      description: task status
      properties:
        taskIndex:
          type: integer
          description: task index
        taskUid:
          type: string
        taskState:
          type: string
          description: task state
          enum:
            - WAITING
            - RUNNING
            - STOPPING
            - STOPPED
            - SUCCEEDED
            - FAILED
            - UNKNOWN
        retries:
          type: integer
        accountableRetries:
          type: integer
        createdTime:
          type: integer
          nullable: true
          description: >-
            task created time, in number of milliseconds since the Unix Epoch.
        launchedTime:
          type: integer
          nullable: true
          description: >-
            task launched time, in number of milliseconds since the Unix Epoch.
        completedTime:
          type: integer
          nullable: true
          description: >-
            task completion time, in number of milliseconds since the Unix Epoch.
        username:
          type: string
        jobName:
          type: string
        jobAttemptId:
          type: integer
        taskRoleName:
          type: string
        attempts:
          type: array
          items:
            type: object
            description: task attempt specific information
            properties:
              attemptId:
                type: integer
              attemptState:
                type: string
              currentAttemptCreatedTime:
                type: integer
                nullable: true
                description: >-
                  the current attempt created time, in number of milliseconds since the Unix
                  Epoch.
              currentAttemptLaunchedTime:
                type: integer
                nullable: true
                description: >-
                  the current attempt launched time, in number of milliseconds since the Unix
                  Epoch.
              currentAttemptCompletedTime:
                type: integer
                nullable: true
                description: >-
                  the current attempt completion time, in number of milliseconds since the Unix
                  Epoch.
              containerId:
                type: string
                nullable: true
                description: uid of the task container
              containerIp:
                type: string
                nullable: true
                description: ip of the task container
              containerNodeName:
                type: string
                nullable: true
                description: node name of task container
              containerPorts:
                type: object
                description: ports of the task container
              containerGpus:
                type: string
                nullable: true
                description: gpu of the task container
              containerLog:
                type: string
                description: log url of the task container
              containerExitCode:
                type: integer
                nullable: true
                description: exit code the task container
              containerExitSpec:
                type: object
                nullable: true
                description: container exit spec
                properties:
                  code:
                    type: integer
                  phrase:
                    type: string
                  issuer:
                    type: string
                  causer:
                    type: string
                  type:
                    type: string
                  stage:
                    type: string
                  behavior:
                    type: string
                  reaction:
                    type: string
                  reason:
                    type: string
                  repro:
                    type: array
                    items:
                      type: string
                  solution:
                    type: array
                    items:
                      type: string
              containerExitDiagnostics:
                type: string
                nullable: true
                description: container exit diagnostics
              hived: 
                type: object
                nullable: true
                properties:
                  affinityGroupName:
                    type: string
                    nullable: true
                  lazyPreempted:
                    type: object
                    nullable: true
                  lazyPreemptionStatus:
                    type: object
                    nullable: true
    UserInfo:
      type: object
      properties:
        username:
          type: string
          description: user name
        admin:
          type: boolean
          description: Admin or not.
        virtualCluster:
          type: array
          description: The list of virtualCluster which the user can access.
          items:
            type: string
            description: virtual cluster name.
        storageConfig:
          type: array
          description: storageconfig string arry
          items:
            type: string
        email:
          type: string
          description: email address
        extension:
          type: object
          description: extension field.
      required:
        - username
        - admin
        - virtualCluster
        - storageConfig
        - email
        - extension
    UserRequestsTypeVc:
      type: object
      properties:
        type:
          type: string
          description: The type of request
        vc:
          type: array
          description: Array of requested VCs.
          items:
            type: string
            description: virtual cluster name.
        message:
          type: string
          description: message
      required:
        - type
        - vc
        - message
    UserRequestsTypeStorage:
      type: object
      properties:
        type:
          type: string
          description: The type of request
        storage:
          type: array
          description: Array of requested Storages.
          items:
            type: string
            description: storage name.
        message:
          type: string
          description: message
      required:
        - type
        - storage
        - message
  responses:
    IncorrectPasswordError:
      description: IncorrectPasswordError
      content:
        application/json:
          schema:
            $ref: "#/components/schemas/Response"
          examples:
            IncorrectPasswordError:
              value:
                code: IncorrectPasswordError
                message: Password is incorrect.
    NoVirtualClusterError:
      description: NoVirtualClusterError
      content:
        application/json:
          schema:
            $ref: "#/components/schemas/Response"
          examples:
            NoVirtualClusterError:
              value:
                code: NoVirtualClusterError
                message: "Virtual cluster {vc} is not found."
    NoGroupError:
      description: NoGroupError
      content:
        application/json:
          schema:
            $ref: "#/components/schemas/Response"
          examples:
            NoGroupError:
              value:
                code: NoGroupError
                message: "Group {groupname} is not found."
    NoStorageError:
      description: NoStorageError
      content:
        application/json:
          schema:
            $ref: "#/components/schemas/Response"
          examples:
            NoVirtualClusterError:
              value:
                code: NoStorageError
                message: "Storage {storage} is not found."
    UnauthorizedUserError:
      description: UnauthorizedUserError
      content:
        application/json:
          schema:
            $ref: "#/components/schemas/Response"
          examples:
            UnauthorizedUserError:
              value:
                code: UnauthorizedUserError
                message: Guest is not allowed to do this operation.
    ForbiddenUserError:
      description: ForbiddenUserError
      content:
        application/json:
          schema:
            $ref: "#/components/schemas/Response"
          examples:
            ForbiddenUserError:
              value:
                code: ForbiddenUserError
                message: Non-admin is not allow to do this operation.
            ForbiddenTokenError:
              value:
                code: ForbiddenUserError
                message: Applications are not allowed to do this operation.
    ForbiddenKeyError:
      description: ForbiddenKeyError
      content:
        application/json:
          schema:
            $ref: "#/components/schemas/Response"
          examples:
            ForbiddenKeyError:
              value:
                code: ForbiddenKeyError
                message: Key empty is system reserved and should not be modified!
    NoUserError:
      description: NoUserError
      content:
        application/json:
          schema:
            $ref: "#/components/schemas/Response"
          examples:
            NoUserError:
              value:
                code: NoUserError
                message: "User {user} is not found."
    NoJobError:
      description: NoJobError
      content:
        application/json:
          schema:
            $ref: "#/components/schemas/Response"
          examples:
            NoJobError:
              value:
                code: NoJobError
                message: "Job {job} is not found."
    NoTaskError:
      description: NoTaskError
      content:
        application/json:
          schema:
            $ref: "#/components/schemas/Response"
          examples:
            NoTaskError:
              value:
                code: NoTaskError
                message: "Task {task} is not found."
    NoTagError:
      description: NoTagError
      content:
        application/json:
          schema:
            $ref: "#/components/schemas/Response"
          examples:
            NoTagError:
              value:
                code: NoTagError
                message: "Tag {tag} is not found for job {job} ."
    NoJobConfigError:
      description: NoJobConfigError
      content:
        application/json:
          schema:
            $ref: "#/components/schemas/Response"
          examples:
            NoJobConfigError:
              value:
                code: NoJobConfigError
                message: "Config of job {job} is not found."
    NoJobSshInfoError:
      description: NoJobSshInfoError
      content:
        application/json:
          schema:
            $ref: "#/components/schemas/Response"
          examples:
            NoJobSshInfoError:
              value:
                code: NoJobSshInfoError
                message: "SSH info of job {job} is not found."
    ConflictUserError:
      description: ConflictUserError
      content:
        application/json:
          schema:
            $ref: "#/components/schemas/Response"
          examples:
            ConflictUserError:
              value:
                code: ConflictUserError
                message: "User name {user} already exists."
    ConflictJobError:
      description: ConflictJobError
      content:
        application/json:
          schema:
            $ref: "#/components/schemas/Response"
          examples:
            ConflictJobError:
              value:
                code: ConflictJobError
                message: "Job name {job} already exists."
    UnknownError:
      description: UnknownError
      content:
        application/json:
          schema:
            $ref: "#/components/schemas/Response"
          examples:
            UnknownError:
              value:
                code: UnknownError
                message: Internal error message.
  securitySchemes:
    bearerAuth:
      type: http
      scheme: bearer
      bearerFormat: JWT<|MERGE_RESOLUTION|>--- conflicted
+++ resolved
@@ -10,11 +10,8 @@
     Version 2.0.5: add more parameters to job list; add submissionTime
     Version 2.1.0: add add/delete tag api; add tags field in get job detail and get job list; add tags filter in get job list
     Version 2.1.1: add get event api
-<<<<<<< HEAD
-    Version 2.1.2: add user request api
-=======
     Version 2.2.0: add get task status api; add jobAttempId filter to job status api and extend job detail schema
->>>>>>> b8c57add
+    Version 2.3.0: add user request api
   license:
     name: MIT License
     url: "https://github.com/microsoft/pai/blob/master/LICENSE"
@@ -2035,7 +2032,6 @@
       required: true
       schema:
         type: string
-<<<<<<< HEAD
     requestType:
       name: requestType
       in: path
@@ -2049,7 +2045,7 @@
       description: request id
       required: true
       schema:
-=======
+        type: string
     jobAttemptId:
       name: jobAttemptId
       in: path
@@ -2069,8 +2065,7 @@
       in: path
       description: task index
       required: true
-      schema: 
->>>>>>> b8c57add
+      schema:
         type: string
   schemas:
     Response:
