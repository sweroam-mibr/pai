--- conflicted
+++ resolved
@@ -15,7 +15,6 @@
 // DAMAGES OR OTHER LIABILITY, WHETHER IN AN ACTION OF CONTRACT, TORT OR OTHERWISE, ARISING FROM,
 // OUT OF OR IN CONNECTION WITH THE SOFTWARE OR THE USE OR OTHER DEALINGS IN THE SOFTWARE.
 
-
 // test
 describe('JobDetail API /api/v1/user/:username/jobs/:jobName', () => {
   after(function() {
@@ -69,10 +68,6 @@
       .end((err, res) => {
         expect(res, 'status code').to.have.status(200);
         expect(res, 'json response').be.json;
-<<<<<<< HEAD
-        expect(res.body).to.have.property('name', 'test_job');
-        expect(res.body).to.nested.include({'jobStatus.virtualCluster': 'vc3'});
-=======
         expect(res.body).to.have.property('name', 'test~test_job');
         expect(res.body).to.nested.include({ 'jobStatus.virtualCluster': 'vc3' });
         done();
@@ -87,7 +82,6 @@
         expect(res, 'json response').be.json;
         expect(res.body).to.have.property('name', 'test~test_job');
         expect(res.body).to.nested.include({ 'jobStatus.virtualCluster': 'vc3' });
->>>>>>> cb7d1a9f
         done();
       });
   });
@@ -214,7 +208,7 @@
   before(() => {
     const resp = JSON.parse(mustache.render(
       frameworkDetailTemplate,
-      {          
+      {
         'frameworkName': 'test_job',
         'userName': 'test',
         'queueName': 'vc3',
