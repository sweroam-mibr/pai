--- conflicted
+++ resolved
@@ -1,4 +1,3 @@
-<<<<<<< HEAD
 <section class="content">
 <div class="box">
     <div class="box-header">
@@ -47,7 +46,4 @@
     'autoWidth'   : false
   })
 })
-</script>
-=======
-<iframe style="display:block; width:100%; height:90vh; border:none;" src="<%= grafanaRootUrl %>/dashboard/db/pai_nodeview"></iframe>
->>>>>>> 79acf3e5
+</script>