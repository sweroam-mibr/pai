// Copyright (c) Microsoft Corporation
// All rights reserved.
//
// MIT License
//
// Permission is hereby granted, free of charge, to any person obtaining a copy of this software and associated
// documentation files (the "Software"), to deal in the Software without restriction, including without limitation
// the rights to use, copy, modify, merge, publish, distribute, sublicense, and/or sell copies of the Software, and
// to permit persons to whom the Software is furnished to do so, subject to the following conditions:
// The above copyright notice and this permission notice shall be included in all copies or substantial portions of the Software.
//
// THE SOFTWARE IS PROVIDED *AS IS*, WITHOUT WARRANTY OF ANY KIND, EXPRESS OR IMPLIED, INCLUDING
// BUT NOT LIMITED TO THE WARRANTIES OF MERCHANTABILITY, FITNESS FOR A PARTICULAR PURPOSE AND
// NONINFRINGEMENT. IN NO EVENT SHALL THE AUTHORS OR COPYRIGHT HOLDERS BE LIABLE FOR ANY CLAIM,
// DAMAGES OR OTHER LIABILITY, WHETHER IN AN ACTION OF CONTRACT, TORT OR OTHERWISE, ARISING FROM,
// OUT OF OR IN CONNECTION WITH THE SOFTWARE OR THE USE OR OTHER DEALINGS IN THE SOFTWARE.


require('./template-import.component.scss');
require('json-editor'); /* global JSONEditor */
require('bootstrap/js/modal.js');

const yaml = require('js-yaml');
const breadcrumbComponent = require('../../job/breadcrumb/breadcrumb.component.ejs');
const loadingComponent = require('../../job/loading/loading.component.ejs');
const templateImportComponent = require('./template-import.component.ejs');
const loading = require('../../job/loading/loading.component');
const webportalConfig = require('../../config/webportal.config.json');
const userAuth = require('../../user/user-auth/user-auth.component');
<<<<<<< HEAD
const jobSchema = require('./template-import.schema.js');
const userEditModalComponent = require('./submit-modal-component.ejs');
const userChooseMainLayout = require('./template-import-user-choose-layout/main-layout.ejs');
const userChooseSummaryLayout = require('./template-import-user-choose-layout/summary-layout.ejs');
const userChooseTitleLayout = require('./template-import-user-choose-layout/title-layout.ejs');
const addModalComponent = require('./add-modal.component.ejs');
const userAddLayout = require('./template-import-user-choose-layout/add-layout.ejs');
const userrecommandLayout = require('./template-import-user-choose-layout/recommand-layout.ejs');
const templateView = require('../template-view/template-view.component');
=======
const jobSchema = require('./user-choose-layout/template-import.schema.js');
const userSubmitModalComponent = require('./submit-modal-component.ejs');
const userEditModalComponent = require('./user-choose-layout/edit.ejs');
const userChooseMainLayout = require('./user-choose-layout/main-layout.ejs');
const userChooseSummaryLayout = require('./user-choose-layout/summary-layout.ejs');
const userChooseTitleLayout = require('./user-choose-layout/title-layout.ejs');

>>>>>>> 8a030c74
const templateViewHtml = templateImportComponent({
  breadcrumb: breadcrumbComponent,
  loading: loadingComponent,
});

<<<<<<< HEAD
// for model start
const showEditInfo = () => {
  $('#modalPlaceHolder').html(userEditModalComponent);
  $('#userEditModal').modal('show');
};
// for model end

const showAddModal = (type) => {
  $('#modalPlaceHolder').html(addModalComponent);
  $('#itemPlaceHolder').html();
  $('#recommandPlaceHolder').html(templateView.loadTemplates(type, 'recommand-'));
  $('#addModal').modal('show');
};

=======
>>>>>>> 8a030c74
const restApi2JsonEditor = (data) => {
  let res = { 'data': [], 'script': [], 'dockerimage': [] };
  if ('job' in data) {
    let d = data['job'];

    let parameters = d['parameters'];
    d['parameters'] = [];
    Object.keys(parameters).forEach((key)=>{
      d['parameters'].push({
        name: key,
        value: parameters[key],
      });
    });

    let tasks = d['tasks'];
    d['tasks'] = [];
    tasks.forEach((task) => {
      let val = 1;
      if (typeof task['resource']['instances'] == 'string') {
        let paths = task['resource']['instances'].substring(1).split('.');
        val = data;
        for (let i = 0; i < paths.length && val != undefined; i++) {
          if (paths[i] in val) {
            val = val[paths[i]];
          } else {
            val = val.filter((element) => element.name == paths[i]).pop();
          }
        }
        if (typeof val != 'number') {
          val = 1;
        }
      }
      d['tasks'].push({
        'role': task['name'],
        'instances': val,
        'data': task['data'],
        'portList': ('portList' in task['resource']) ? task['resource']['portList'] : [],
        'cpu': task['resource']['resourcePerInstance']['cpu'],
        'script': task['script'],
        'gpu': task['resource']['resourcePerInstance']['gpu'],
        'dockerimage': task['dockerimage'],
        'memoryMB': task['resource']['resourcePerInstance']['memoryMB'],
        'env': ('env' in task) ? task['env'] : {},
        'command': task['command'],
      });
    });
    res['job'] = d;
  }
  if ('prerequisites' in data) {
    Object.keys(data['prerequisites']).forEach(function (key) {
      let item = data['prerequisites'][key];
      res[item['type']].push(item);
    });
  }
  return res;
};

const tryStringToJson = (s) => {
  // if s is empty, using JSON.parse(s) will be error.
  let res = {};
  try {
    res = JSON.parse(s);
  } catch (e) {

  }
  return res;
};

const jsonEditor2RestApi = (editors) => {
  let res = {
    'prerequisites': [],
  };
  if ('job' in editors) {
    let jobs = editors['job']; // is a array, but I assume only one job.
    jobs.forEach((job) => {
      job = job.getValue();
      job['type'] = 'job';
      let tasks = job['tasks'];
      let parameters = job['parameters'];
      job['parameters'] = {};
      parameters.forEach((t) => {
        job['parameters'][t['name']] = t['value'];
      });

      job['tasks'] = [];
      tasks.forEach((task) => {
        job['tasks'].push({
          'name': task['role'],
          'data': task['data'],
          'dockerimage': task['dockerimage'],
          'command': tryStringToJson(task['command']),
          'script': task['script'],
          'env': tryStringToJson(task['env']),
          'resource': {
            'instances': task['instances'],
            'resourcePerInstance': {
              'cpu': task['cpu'],
              'gpu': task['gpu'],
              'memoryMB': task['memoryMB']
            },
            'portList': task['portList'],
          }
        });
      });
      res['job'] = job;
    });
  }

  ['data', 'script', 'dockerimage'].forEach((t) => {
    editors[t].forEach((d) => {
      let curData = d.getValue();
      curData['type'] = t;
      res['prerequisites'].push(curData);
    });
  });
  console.log(res);
  return res;
};


let userChooseTemplateValues = {
  'data': [],
  'script': [],
  'dockerimage': [],
  'job': [],
};

let editors = {
  'data': [],
  'script': [],
  'dockerimage': [],
  'job': [],
}

let jobDefaultConfigs = {};


const submitJob = (jobConfig) => {
  userAuth.checkToken((token) => {
    loading.showLoading();
    $.ajax({
      url: `${webportalConfig.restServerUri}/api/v1/jobs/${jobConfig.job.name}`,
      data: JSON.stringify(jobConfig),
      headers: {
        Authorization: `Bearer ${token}`,
      },
      contentType: 'application/json; charset=utf-8',
      type: 'PUT',
      dataType: 'json',
      success: (data) => {
        loading.hideLoading();
        if (data.error) {
          alert(data.message);
          $('#submitHint').text(data.message);
        } else {
          alert('submit success');
          $('#submitHint').text('submitted successfully!');
        }
        window.location.replace('/view.html');
      },
      error: (xhr, textStatus, error) => {
        loading.hideLoading();
        const res = JSON.parse(xhr.responseText);
        alert(res.message);
      },
    });
  });
};

const insertNewContent = (d, key) => {
  let newItem = userChooseMainLayout({
    name: d['name'],
    contributor: d['contributor'],
    description: d['description'],
    type: key,
    id: 1,
    summaryLayout: userChooseSummaryLayout,
    titleLayout: userChooseTitleLayout,
  });
  $('#user-choose-holder').append(newItem);
  userChooseTemplateValues[key].push(d);
};

const insertNewTitleAndSummary = (d, key) => {
  let newTitle = userChooseTitleLayout({
    name: d['name'],
    type: key,
    id: userChooseTemplateValues[key].length + 1,
    active: '',
  });
  $(`#${key}-title`).append(newTitle);

  let newSummary = userChooseSummaryLayout({
    name: d['name'],
    contributor: d['contributor'],
    description: d['description'],
    type: key,
    id: userChooseTemplateValues[key].length + 1,
    active: '',
  });
  $(`#${key}-summary`).append(newSummary);
  userChooseTemplateValues[key].push(d);
};


const loadEditor = (d, type, id) => {
  let element = document.getElementById(`${type}${id}-json-editor-holder`);
  let editor = new JSONEditor(element, {
    schema: jobSchema[`${type}Schema`],
    theme: 'bootstrap3',
    iconlib: 'bootstrap3',
    disable_array_reorder: true,
    no_additional_properties: true,
    show_errors: 'always',
    disable_properties: true,
  });
  jobDefaultConfigs[type] = editor.getValue();
  editor.setValue(d);
  editors[type].push(editor);
};

const insertNewChooseResult = (d, type) => {
  userChooseTemplateValues[type].length ? insertNewTitleAndSummary(d, type) : insertNewContent(d, type);
  let id = userChooseTemplateValues[type].length;
  $('#user-choose-holder').append(userEditModalComponent({
    type: type,
    id: id
  }));
  loadEditor(d, type, id);

  $(`#${type}${id} .user-edit`).on('click', () => {
    console.log(`${type}${id}-modal`);
    $(`#${type}${id}-modal`).modal('show');
  });
}

const initContent = () => {
  // using AJAX to fill the table content.
  const searchParams = new URLSearchParams(window.location.search);
  let type = searchParams.get('type');
  let name = searchParams.get('name');
  let version = searchParams.get('version');
  if (name != null && version != null) {
    $.ajax({
      url: `${webportalConfig.restServerUri}/api/v1/template/${type}/${name}/${version}`,
      type: 'GET',
      dataType: 'json',
      success: function (data) {
        if (type != 'job') data = { 'prerequisites': [data] };

        data = restApi2JsonEditor(data);
        console.log(data);
        Object.keys(userChooseTemplateValues).forEach((key) => {
          if (key != 'job') { // job is a object, others is an array.
            data[key].forEach((d) => {
              insertNewChooseResult(d, key);
            });
          }
          else { // job
            insertNewChooseResult(data[key], key);
          }
        });
      }
    });
  }
};


$('#content-wrapper').html(templateViewHtml);
$(document).ready(() => {
<<<<<<< HEAD
  // userAuth.checkToken(function(token) {
  // loadEditor();
  initContent();

  $(document).on('click', "#add-job-btn", () => {
  
  });
  // Object.keys(editors).forEach((key)=>{
  //   let editor = editors[key];
  //   let enabled = true;
  //   editor.on('change', () => {
  //     enabled &= (editor.validate().length == 0);
  //   });
  //   $('#submitJob').prop('disabled', !enabled);
  // });

  // $(document).on('click', '#submitJob', () => {
  //   showEditInfo();
  // });

  // $(document).on('click', '#saveTemplate', () => {
  //   let template = yaml.safeDump(jsonEditor2RestApi(editors));
  //   var toDownload = new Blob([template], {type: 'application/octet-stream'});
  //   url = URL.createObjectURL(toDownload);
  //   var link = document.createElement('a');
  //   link.setAttribute('href', url);
  //   link.setAttribute('download', 'template.yaml');
  //   var event = document.createEvent('MouseEvents');
  //   event.initMouseEvent('click', true, true, window, 1, 0, 0, 0, 0, false, false, false, false, 0, null);
  //   link.dispatchEvent(event);
  // });

  // $(document).on('click', '#single', () => {
  //   submitJob(jsonEditor2RestApi(editors));
  // });
  // });
=======
  userAuth.checkToken(function(token) {
    initContent();

    // Object.keys(editors).forEach((key)=>{
    //   let editor = editors[key];
    //   let enabled = true;
    //   editor.on('change', () => {
    //     enabled &= (editor.validate().length == 0);
    //   });
    //   $('#submitJob').prop('disabled', !enabled);
    // });

    $('#submitModalPlaceHolder').html(userSubmitModalComponent);
    $(document).on('click', '#submitJob', () => {
      $('#userSumbitModal').modal('show');
    });

    $(document).on('click', '#single', () => {
      submitJob(jsonEditor2RestApi(editors));
    });

    $(document).on('click', '#saveTemplate', () => {
      let template = yaml.safeDump(jsonEditor2RestApi(editors));
      let toDownload = new Blob([template], {type: 'application/octet-stream'});
      url = URL.createObjectURL(toDownload);
      let link = document.createElement('a');
      link.setAttribute('href', url);
      link.setAttribute('download', 'template.yaml');
      let event = document.createEvent('MouseEvents');
      event.initMouseEvent('click', true, true, window, 1, 0, 0, 0, 0, false, false, false, false, 0, null);
      link.dispatchEvent(event);
    });
  });
>>>>>>> 8a030c74
});

module.exports = { submitJob };
<|MERGE_RESOLUTION|>--- conflicted
+++ resolved
@@ -27,47 +27,21 @@
 const loading = require('../../job/loading/loading.component');
 const webportalConfig = require('../../config/webportal.config.json');
 const userAuth = require('../../user/user-auth/user-auth.component');
-<<<<<<< HEAD
-const jobSchema = require('./template-import.schema.js');
-const userEditModalComponent = require('./submit-modal-component.ejs');
-const userChooseMainLayout = require('./template-import-user-choose-layout/main-layout.ejs');
-const userChooseSummaryLayout = require('./template-import-user-choose-layout/summary-layout.ejs');
-const userChooseTitleLayout = require('./template-import-user-choose-layout/title-layout.ejs');
-const addModalComponent = require('./add-modal.component.ejs');
-const userAddLayout = require('./template-import-user-choose-layout/add-layout.ejs');
-const userrecommandLayout = require('./template-import-user-choose-layout/recommand-layout.ejs');
-const templateView = require('../template-view/template-view.component');
-=======
 const jobSchema = require('./user-choose-layout/template-import.schema.js');
 const userSubmitModalComponent = require('./submit-modal-component.ejs');
 const userEditModalComponent = require('./user-choose-layout/edit.ejs');
 const userChooseMainLayout = require('./user-choose-layout/main-layout.ejs');
 const userChooseSummaryLayout = require('./user-choose-layout/summary-layout.ejs');
 const userChooseTitleLayout = require('./user-choose-layout/title-layout.ejs');
-
->>>>>>> 8a030c74
+const addModalComponent = require('./add-modal.component.ejs');
+const userAddLayout = require('./template-import-user-choose-layout/add-layout.ejs');
+const userrecommandLayout = require('./template-import-user-choose-layout/recommand-layout.ejs');
+
 const templateViewHtml = templateImportComponent({
   breadcrumb: breadcrumbComponent,
   loading: loadingComponent,
 });
 
-<<<<<<< HEAD
-// for model start
-const showEditInfo = () => {
-  $('#modalPlaceHolder').html(userEditModalComponent);
-  $('#userEditModal').modal('show');
-};
-// for model end
-
-const showAddModal = (type) => {
-  $('#modalPlaceHolder').html(addModalComponent);
-  $('#itemPlaceHolder').html();
-  $('#recommandPlaceHolder').html(templateView.loadTemplates(type, 'recommand-'));
-  $('#addModal').modal('show');
-};
-
-=======
->>>>>>> 8a030c74
 const restApi2JsonEditor = (data) => {
   let res = { 'data': [], 'script': [], 'dockerimage': [] };
   if ('job' in data) {
@@ -338,14 +312,8 @@
 
 $('#content-wrapper').html(templateViewHtml);
 $(document).ready(() => {
-<<<<<<< HEAD
-  // userAuth.checkToken(function(token) {
-  // loadEditor();
-  initContent();
-
-  $(document).on('click', "#add-job-btn", () => {
-  
-  });
+  userAuth.checkToken(function(token) {
+    initContent();
   // Object.keys(editors).forEach((key)=>{
   //   let editor = editors[key];
   //   let enabled = true;
@@ -354,39 +322,6 @@
   //   });
   //   $('#submitJob').prop('disabled', !enabled);
   // });
-
-  // $(document).on('click', '#submitJob', () => {
-  //   showEditInfo();
-  // });
-
-  // $(document).on('click', '#saveTemplate', () => {
-  //   let template = yaml.safeDump(jsonEditor2RestApi(editors));
-  //   var toDownload = new Blob([template], {type: 'application/octet-stream'});
-  //   url = URL.createObjectURL(toDownload);
-  //   var link = document.createElement('a');
-  //   link.setAttribute('href', url);
-  //   link.setAttribute('download', 'template.yaml');
-  //   var event = document.createEvent('MouseEvents');
-  //   event.initMouseEvent('click', true, true, window, 1, 0, 0, 0, 0, false, false, false, false, 0, null);
-  //   link.dispatchEvent(event);
-  // });
-
-  // $(document).on('click', '#single', () => {
-  //   submitJob(jsonEditor2RestApi(editors));
-  // });
-  // });
-=======
-  userAuth.checkToken(function(token) {
-    initContent();
-
-    // Object.keys(editors).forEach((key)=>{
-    //   let editor = editors[key];
-    //   let enabled = true;
-    //   editor.on('change', () => {
-    //     enabled &= (editor.validate().length == 0);
-    //   });
-    //   $('#submitJob').prop('disabled', !enabled);
-    // });
 
     $('#submitModalPlaceHolder').html(userSubmitModalComponent);
     $(document).on('click', '#submitJob', () => {
@@ -408,8 +343,10 @@
       event.initMouseEvent('click', true, true, window, 1, 0, 0, 0, 0, false, false, false, false, 0, null);
       link.dispatchEvent(event);
     });
-  });
->>>>>>> 8a030c74
+    $(document).on('click', "#add-job-btn", () => {
+
+    });
+  });
 });
 
 module.exports = { submitJob };
