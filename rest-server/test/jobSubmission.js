--- conflicted
+++ resolved
@@ -385,11 +385,7 @@
       .end((err, res) => {
         global.chai.expect(res, 'status code').to.have.status(400);
         global.chai.expect(res, 'response format').be.json;
-<<<<<<< HEAD
-        global.chai.expect(res.body.message, 'response message').equal('Could not validate request data: minFailedTaskCount or minSucceededTaskCount should not be greater than tasks number.');
-=======
         global.chai.expect(res.body.code, 'response code').equal('InvalidParametersError');
->>>>>>> 3bf5e4f1
         done();
       });
   });
@@ -401,9 +397,6 @@
       .set('Authorization', 'Bearer ' + validToken)
       .send(JSON.parse(global.mustache.render(global.jobConfigTemplate, {'jobName': 'new_job_vc_not_found', 'virtualCluster': 'vc2'})))
       .end((err, res) => {
-<<<<<<< HEAD
-        global.chai.expect(res, 'status code').to.have.status(404);
-=======
         global.chai.expect(res, 'status code').to.have.status(500);
         global.chai.expect(res, 'response format').be.json;
         global.chai.expect(res.body.code, 'response error code').equal('UnknownError');
@@ -419,7 +412,6 @@
       .send(JSON.parse(global.mustache.render(global.jobConfigTemplate, {'jobName': 'job1'})))
       .end((err, res) => {
         global.chai.expect(res, 'status code').to.have.status(409);
->>>>>>> 3bf5e4f1
         global.chai.expect(res, 'response format').be.json;
         global.chai.expect(JSON.stringify(res.body.code), 'response error code').include('ConflictJobError');
         done();
